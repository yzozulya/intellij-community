/*
 * Copyright (c) 2000-2005 by JetBrains s.r.o. All Rights Reserved.
 * Use is subject to license terms.
 */
package org.jetbrains.plugins.groovy.lang;

import com.intellij.codeInspection.LocalInspectionTool;
import com.intellij.openapi.module.Module;
import com.intellij.openapi.roots.ContentEntry;
import com.intellij.openapi.roots.ModifiableRootModel;
import com.intellij.openapi.roots.OrderRootType;
import com.intellij.openapi.roots.libraries.Library;
import com.intellij.openapi.vfs.JarFileSystem;
import com.intellij.openapi.vfs.VirtualFile;
import com.intellij.psi.impl.DebugUtil;
import com.intellij.testFramework.IdeaTestUtil;
import com.intellij.testFramework.LightProjectDescriptor;
import com.intellij.testFramework.fixtures.DefaultLightProjectDescriptor;
import com.intellij.testFramework.fixtures.LightCodeInsightFixtureTestCase;
import org.jetbrains.annotations.NotNull;
import org.jetbrains.plugins.groovy.codeInspection.GroovyImportsTracker;
import org.jetbrains.plugins.groovy.codeInspection.assignment.GroovyAssignabilityCheckInspection;
import org.jetbrains.plugins.groovy.codeInspection.assignment.GroovyResultOfAssignmentUsedInspection;
import org.jetbrains.plugins.groovy.codeInspection.assignment.GroovyUncheckedAssignmentOfMemberOfRawTypeInspection;
import org.jetbrains.plugins.groovy.codeInspection.bugs.GroovyAccessibilityInspection;
import org.jetbrains.plugins.groovy.codeInspection.bugs.GroovyLabeledStatementInspection;
import org.jetbrains.plugins.groovy.codeInspection.bugs.GroovyRangeTypeCheckInspection;
import org.jetbrains.plugins.groovy.codeInspection.bugs.GroovyResultOfObjectAllocationIgnoredInspection;
import org.jetbrains.plugins.groovy.codeInspection.control.GroovyTrivialConditionalInspection;
import org.jetbrains.plugins.groovy.codeInspection.control.GroovyTrivialIfInspection;
import org.jetbrains.plugins.groovy.codeInspection.metrics.GroovyOverlyLongMethodInspection;
import org.jetbrains.plugins.groovy.codeInspection.unassignedVariable.UnassignedVariableAccessInspection;
import org.jetbrains.plugins.groovy.codeInspection.untypedUnresolvedAccess.GroovyUnresolvedAccessInspection;
import org.jetbrains.plugins.groovy.codeInspection.untypedUnresolvedAccess.GroovyUntypedAccessInspection;
import org.jetbrains.plugins.groovy.codeInspection.unusedDef.UnusedDefInspection;
import org.jetbrains.plugins.groovy.lang.psi.GroovyFile;
import org.jetbrains.plugins.groovy.lang.psi.api.toplevel.imports.GrImportStatement;
import org.jetbrains.plugins.groovy.util.TestUtils;

import java.io.IOException;
import java.util.Set;

/**
 * @author peter
 */
public class GroovyHighlightingTest extends LightCodeInsightFixtureTestCase {
  public static final DefaultLightProjectDescriptor GROOVY_17_PROJECT_DESCRIPTOR = new DefaultLightProjectDescriptor() {
    @Override
    public void configureModule(Module module, ModifiableRootModel model, ContentEntry contentEntry) {
      final Library.ModifiableModel modifiableModel = model.getModuleLibraryTable().createLibrary("GROOVY").getModifiableModel();
      final VirtualFile groovyJar =
        JarFileSystem.getInstance().refreshAndFindFileByPath(TestUtils.getMockGroovy1_8LibraryName()+"!/");
      modifiableModel.addRoot(groovyJar, OrderRootType.CLASSES);
      modifiableModel.commit();
    }
  };

  @Override
  protected String getBasePath() {
    return TestUtils.getTestDataPath() + "highlighting/";
  }

  @NotNull
  @Override
  protected LightProjectDescriptor getProjectDescriptor() {
    return GROOVY_17_PROJECT_DESCRIPTOR;
  }

  public void testDuplicateClosurePrivateVariable() throws Throwable {
    doTest();
  }

  public void testClosureRedefiningVariable() throws Throwable {
    doTest();
  }

  private void doTest(LocalInspectionTool... tools) {
    myFixture.enableInspections(tools);
    myFixture.testHighlighting(true, false, false, getTestName(false) + ".groovy");
  }

  public void testCircularInheritance() throws Throwable {
    doTest();
  }

  public void testEmptyTupleType() throws Throwable {
    doTest();
  }

  public void testMapDeclaration() throws Throwable {
    doTest();
  }

  public void testShouldntImplementGroovyObjectMethods() throws Throwable {
    addGroovyObject();
    myFixture.addFileToProject("Foo.groovy", "class Foo {}");
    myFixture.testHighlighting(false, false, false, getTestName(false) + ".java");
  }

  public void testJavaClassImplementingGroovyInterface() throws Throwable {
    addGroovyObject();
    myFixture.addFileToProject("Foo.groovy", "interface Foo {}");
    myFixture.testHighlighting(false, false, false, getTestName(false) + ".java");
  }

  private void addGroovyObject() throws IOException {
    myFixture.addClass("package groovy.lang;" +
                       "public interface GroovyObject  {\n" +
                       "    java.lang.Object invokeMethod(java.lang.String s, java.lang.Object o);\n" +
                       "    java.lang.Object getProperty(java.lang.String s);\n" +
                       "    void setProperty(java.lang.String s, java.lang.Object o);\n" +
                       "    groovy.lang.MetaClass getMetaClass();\n" +
                       "    void setMetaClass(groovy.lang.MetaClass metaClass);\n" +
                       "}");
  }

  public void testDuplicateFields() throws Throwable {
    doTest();
  }

  public void testNoDuplicationThroughClosureBorder() throws Throwable {
    myFixture.addClass("package groovy.lang; public interface Closure {}");
    doTest();
  }

  public void testRecursiveMethodTypeInference() throws Throwable {
    doTest();
  }

  public void testSuperClassNotExists() throws Exception {
    doTest();
  }
  public void testDontSimplifyString() throws Throwable { doTest(new GroovyTrivialIfInspection(), new GroovyTrivialConditionalInspection()); }

  public void testRawMethodAccess() throws Throwable { doTest(new GroovyUncheckedAssignmentOfMemberOfRawTypeInspection()); }

  public void testRawFieldAccess() throws Throwable { doTest(new GroovyUncheckedAssignmentOfMemberOfRawTypeInspection()); }

  public void testRawArrayStyleAccess() throws Throwable { doTest(new GroovyUncheckedAssignmentOfMemberOfRawTypeInspection()); }

  public void testRawArrayStyleAccessToMap() throws Throwable { doTest(new GroovyUncheckedAssignmentOfMemberOfRawTypeInspection()); }

  public void testRawArrayStyleAccessToList() throws Throwable { doTest(new GroovyUncheckedAssignmentOfMemberOfRawTypeInspection()); }

  public void testIncompatibleTypesAssignments() throws Throwable { doTest(new GroovyAssignabilityCheckInspection()); }

  public void testAnonymousClassConstructor() throws Throwable {doTest();}
  public void testAnonymousClassAbstractMethod() throws Throwable {doTest();}
  public void testAnonymousClassStaticMethod() throws Throwable {doTest();}
  public void testAnonymousClassShoudImplementMethods() throws Throwable {doTest();}
  public void testAnonymousClassShouldImplementSubstitutedMethod() throws Exception {doTest();}

  public void testDefaultMapConstructorNamedArgs() throws Throwable {doTest();}
  public void testDefaultMapConstructorNamedArgsError() throws Throwable {doTest();}
  public void testDefaultMapConstructorWhenDefConstructorExists() throws Throwable {doTest();}

  public void testSingleAllocationInClosure() throws Throwable {doTest(new GroovyResultOfObjectAllocationIgnoredInspection());}
  public void testUnusedAllocationInClosure() throws Throwable {doTest(new GroovyResultOfObjectAllocationIgnoredInspection());}

  public void testUnresolvedLhsAssignment() throws Throwable { doTest(new GroovyUnresolvedAccessInspection()); }

  public void testUnresolvedMethodCallWithTwoDeclarations() throws Throwable{
    doTest(new GroovyAssignabilityCheckInspection());
  }

  public void testUnresolvedAccess() throws Exception { doTest(new GroovyUnresolvedAccessInspection()); }
  public void testBooleanProperties() throws Exception { doTest(new GroovyUnresolvedAccessInspection()); }
  public void testUntypedAccess() throws Exception { doTest(new GroovyUntypedAccessInspection()); }

  public void testUnassigned1() throws Exception { doTest(new UnassignedVariableAccessInspection()); }
  public void testUnassigned2() throws Exception { doTest(new UnassignedVariableAccessInspection()); }
  public void testUnassigned3() throws Exception { doTest(new UnassignedVariableAccessInspection()); }
  public void testUnassignedTryFinally() throws Exception { doTest(new UnassignedVariableAccessInspection()); }

  public void testUnusedVariable() throws Exception { doTest(new UnusedDefInspection()); }
  public void testDefinitionUsedInClosure() throws Exception { doTest(new UnusedDefInspection()); }
  public void testDefinitionUsedInClosure2() throws Exception { doTest(new UnusedDefInspection()); }
  public void testDuplicateInnerClass() throws Throwable{doTest();}

  public void testThisInStaticContext() throws Throwable {doTest();}
  public void testLocalVariableInStaticContext() throws Exception {doTest();}

  public void testModifiersInPackageAndImportStatements() throws Throwable {
    myFixture.copyFileToProject(getTestName(false) + ".groovy", "x/"+getTestName(false)+".groovy");
    myFixture.testHighlighting(true, false, false, "x/"+getTestName(false)+".groovy");
  }

  public void testBreakOutside() throws Exception {doTest();}
  public void testUndefinedLabel() throws Exception {doTest();}
  public void testUsedLabel() throws Exception {doTest(new GroovyLabeledStatementInspection());}

  public void testNestedMethods() throws Throwable {
    doTest();
  }

  public void testRawOverridedMethod() throws Exception {doTest();}

  public void testFQNJavaClassesUsages() throws Exception {
    doTest();
  }

  public void testGstringAssignableToString() throws Exception {doTest();}
  public void testGstringAssignableToStringInClosureParameter() throws Exception{doTest();}
  public void testEverythingAssignableToString() throws Exception {doTest(new GroovyAssignabilityCheckInspection());}

  public void testEachOverRange() throws Exception {doTest();}

  public void testMethodCallWithDefaultParameters() throws Exception {doTest(new GroovyAssignabilityCheckInspection());}
  public void testClosureWithDefaultParameters() throws Exception {doTest(new GroovyAssignabilityCheckInspection());}
  public void testClosureCallMethodWithInapplicableArguments() throws Exception {doTest(new GroovyAssignabilityCheckInspection());}
  public void testCallIsNotApplicable() {doTest(new GroovyAssignabilityCheckInspection());}
  public void testPathCallIsNotApplicable() {doTest(new GroovyAssignabilityCheckInspection());}

  public void testOverlyLongMethodInspection() throws Exception {
    doTest(new GroovyOverlyLongMethodInspection());
  }

  public void testStringAndGStringUpperBound() throws Exception {doTest();}

  public void testWithMethod() throws Exception {doTest();}
  public void testByteArrayArgument() throws Exception {doTest(new GroovyAssignabilityCheckInspection());}

  public void testForLoopWithNestedEndlessLoop() throws Exception {doTest(new UnassignedVariableAccessInspection());}
  public void testPrefixIncrementCfa() throws Exception {doTest(new UnusedDefInspection());}
  public void testIfIncrementElseReturn() throws Exception {doTest(new UnusedDefInspection()); }

  public void testArrayLikeAccess() throws Exception {doTest();}

  public void testSetInitializing() throws Exception {doTest();}

  public void testEmptyTupleAssignability() throws Exception {doTest();}

  public void testGrDefFieldsArePrivateInJavaCode() throws Exception {
    myFixture.configureByText("X.groovy", "public class X{def x=5}");
    myFixture.testHighlighting(true, false, false, getTestName(false) + ".java");
  }

  public void testSuperConstructorInvocation() throws Exception {doTest();}

  public void testDuplicateMapKeys() throws Exception {doTest();}

  public void testIndexPropertyAccess() throws Exception {doTest();}

  public void testPropertyAndFieldDeclaration() throws Exception {doTest();}

  public void testGenericsMethodUsage() throws Exception {doTest();}

  public void testWildcardInExtendsList() throws Exception {doTest();}

  public void testOverrideAnnotation() throws Exception {doTest();}

  public void testClosureCallWithTupleTypeArgument() throws Exception {doTest();}

  public void testMethodDuplicates() throws Exception {doTest();}

  public void testPutValueToEmptyMap() throws Exception {doTest(new GroovyAssignabilityCheckInspection());}
  public void testPutIncorrectValueToMap() throws Exception {doTest(new GroovyAssignabilityCheckInspection());}

  public void testAmbiguousCodeBlock() throws Exception {doTest();}
  public void testAmbiguousCodeBlockInMethodCall() throws Exception {doTest();}
  public void testNotAmbiguousClosableBlock() throws Exception {doTest();}
  public void testDuplicateParameterInClosableBlock() throws Exception {doTest();}

  public void testCyclicInheritance() throws Exception {doTest();}

  public void testNoDefaultConstructor() throws Exception {doTest();}

  public void testTupleTypeAssignments() throws Exception{doTest(new GroovyAssignabilityCheckInspection());}

  public void testUnusedImportsForImportsOnDemand() throws Exception {
    doTest(new GroovyAccessibilityInspection());
    final Set<GrImportStatement> unusedImportStatements =
      GroovyImportsTracker.getInstance(getProject()).getUnusedImportStatements(((GroovyFile)myFixture.getFile()));
    assertEquals(0, unusedImportStatements.size());
  }

  public void testInaccessibleConstructorCall() {
    doTest(new GroovyAccessibilityInspection());
  }

  public void testSignatureIsNotApplicableToList() throws Exception {
    doTest(new GroovyAssignabilityCheckInspection());
  }

  public void testInheritConstructorsAnnotation() throws Exception {
    doTest(new GroovyAssignabilityCheckInspection());
  }

  public void testCollectionAssignments() {doTest(new GroovyAssignabilityCheckInspection()); }
  public void testReturnAssignability() {doTest(new GroovyAssignabilityCheckInspection()); }

  public void testNumberDuplicatesInMaps() throws Exception {doTest();}

  public void testMapNotAcceptedAsStringParameter()  {doTest(new GroovyAssignabilityCheckInspection());}

  public void testBuiltInTypeInstantiation() {doTest();}

  public void testRawTypeInAssignment() {doTest(new GroovyAssignabilityCheckInspection());}

  public void testSOEInFieldDeclarations() {doTest();}

  public void testVeryLongDfaWithComplexGenerics() {
    IdeaTestUtil.assertTiming("", 10000, 1, new Runnable() {
      @Override
      public void run() {
        doTest(new GroovyAssignabilityCheckInspection(), new UnusedDefInspection());
      }
    });
  }

  public void testWrongAnnotation() {doTest();}

  public void testAmbiguousMethods() {
    myFixture.copyFileToProject(getTestName(false) + ".java");
    doTest();
  }

  public void testMapParamWithNoArgs() {doTest(new GroovyAssignabilityCheckInspection());}

  public void testGroovyEnumInJavaFile() {
    myFixture.copyFileToProject(getTestName(false)+".groovy");
    myFixture.testHighlighting(true, false, false, getTestName(false) + ".java");
  }

  public void testRangeType() {
    doTest(new GroovyRangeTypeCheckInspection());
  }

  public void testResolveMetaClass() {
    doTest(new GroovyAccessibilityInspection());
  }

  public void testSOFInDelegate() {
    doTest();
  }

  public void testInheritInterfaceInDelegate() {
    doTest(new GroovyAssignabilityCheckInspection());
  }

  public void testMethodImplementedByDelegate() {
    doTest();
  }

  public void testVarNotAssigned() {
    doTest(new UnassignedVariableAccessInspection());
  }

  public void testTestMarkupStubs() {
    doTest();
  }

  public void testResultOfAssignmentUsed() {
    doTest(new GroovyResultOfAssignmentUsedInspection());
  }

<<<<<<< HEAD
  public void testThisTypeInStaticContext() {
    doTest(new GroovyAssignabilityCheckInspection());
=======
  public void testCodeBlockReparse() throws IOException {
    myFixture.configureByText("a.groovy", "foo 'a', {<caret>}");
    myFixture.checkHighlighting(true, false, false);
    final String psiBefore = DebugUtil.psiToString(myFixture.getFile(), false);

    myFixture.type('\n');
    myFixture.checkHighlighting(true, false, false);
    final String psiAfter = DebugUtil.psiToString(myFixture.getFile(), false);

    myFixture.configureByText("a.txt", psiBefore);
    myFixture.checkResultByFile(getTestName(false) + "1.txt");

    myFixture.configureByText("a.txt", psiAfter);
    myFixture.checkResultByFile(getTestName(false) + "2.txt");
>>>>>>> 96f426a0
  }
}<|MERGE_RESOLUTION|>--- conflicted
+++ resolved
@@ -354,10 +354,11 @@
     doTest(new GroovyResultOfAssignmentUsedInspection());
   }
 
-<<<<<<< HEAD
+
   public void testThisTypeInStaticContext() {
     doTest(new GroovyAssignabilityCheckInspection());
-=======
+  }
+
   public void testCodeBlockReparse() throws IOException {
     myFixture.configureByText("a.groovy", "foo 'a', {<caret>}");
     myFixture.checkHighlighting(true, false, false);
@@ -372,6 +373,5 @@
 
     myFixture.configureByText("a.txt", psiAfter);
     myFixture.checkResultByFile(getTestName(false) + "2.txt");
->>>>>>> 96f426a0
   }
 }