--- conflicted
+++ resolved
@@ -30,12 +30,9 @@
 import org.jetbrains.annotations.Nullable;
 
 import javax.swing.*;
-<<<<<<< HEAD
-=======
 import java.util.IdentityHashMap;
 import java.util.List;
 import java.util.Map;
->>>>>>> 6805a558
 
 public class ExternalAnnotatorInspectionVisitor extends PsiElementVisitor {
   private static final Logger LOG = Logger.getInstance(ExternalAnnotatorInspectionVisitor.class);
@@ -81,77 +78,6 @@
     return ProblemDescriptor.EMPTY_ARRAY;
   }
 
-<<<<<<< HEAD
-=======
-  @NotNull
-  private static ProblemDescriptor[] convertToProblemDescriptors(@NotNull final List<Annotation> annotations, @NotNull final PsiFile file) {
-    if (annotations.isEmpty()) {
-      return ProblemDescriptor.EMPTY_ARRAY;
-    }
-
-    List<ProblemDescriptor> problems = ContainerUtil.newArrayListWithCapacity(annotations.size());
-    IdentityHashMap<IntentionAction, LocalQuickFix> quickFixMappingCache = ContainerUtil.newIdentityHashMap();
-    for (Annotation annotation : annotations) {
-      if (annotation.getSeverity() == HighlightSeverity.INFORMATION ||
-          annotation.getStartOffset() == annotation.getEndOffset() && !annotation.isAfterEndOfLine()) {
-        continue;
-      }
-
-      final PsiElement startElement;
-      final PsiElement endElement;
-      if (annotation.getStartOffset() == annotation.getEndOffset() && annotation.isAfterEndOfLine()) {
-        startElement = endElement = file.findElementAt(annotation.getEndOffset() - 1);
-      } else {
-        startElement = file.findElementAt(annotation.getStartOffset());
-        endElement = file.findElementAt(annotation.getEndOffset() - 1);
-      }
-      if (startElement == null || endElement == null) {
-        continue;
-      }
-
-      LocalQuickFix[] quickFixes = toLocalQuickFixes(annotation.getQuickFixes(), quickFixMappingCache);
-      ProblemHighlightType highlightType = HighlightInfo.convertSeverityToProblemHighlight(annotation.getSeverity());
-      ProblemDescriptor descriptor = new ProblemDescriptorBase(startElement,
-                                                                     endElement,
-                                                                     annotation.getMessage(),
-                                                                     quickFixes,
-                                                                     highlightType,
-                                                                     annotation.isAfterEndOfLine(),
-                                                                     null,
-                                                                     true,
-                                                                     false);
-      problems.add(descriptor);
-    }
-    return problems.toArray(ProblemDescriptor.EMPTY_ARRAY);
-  }
-
-  @NotNull
-  private static LocalQuickFix[] toLocalQuickFixes(@Nullable List<? extends Annotation.QuickFixInfo> fixInfos,
-                                                   @NotNull Map<IntentionAction, LocalQuickFix> quickFixMappingCache) {
-    if (fixInfos == null || fixInfos.isEmpty()) {
-      return LocalQuickFix.EMPTY_ARRAY;
-    }
-    LocalQuickFix[] result = new LocalQuickFix[fixInfos.size()];
-    int i = 0;
-    for (Annotation.QuickFixInfo fixInfo : fixInfos) {
-      IntentionAction intentionAction = fixInfo.quickFix;
-      final LocalQuickFix fix;
-      if (intentionAction instanceof LocalQuickFix) {
-        fix = (LocalQuickFix) intentionAction;
-      }
-      else {
-        LocalQuickFix lqf = quickFixMappingCache.get(intentionAction);
-        if (lqf == null) {
-          lqf = new LocalQuickFixBackedByIntentionAction(intentionAction);
-          quickFixMappingCache.put(intentionAction, lqf);
-        }
-        fix = lqf;
-      }
-      result[i++] = fix;
-    }
-    return result;
-  }
->>>>>>> 6805a558
 
   private void addDescriptors(@NotNull ProblemDescriptor[] descriptors) {
     for (ProblemDescriptor descriptor : descriptors) {
