// Copyright 2000-2018 JetBrains s.r.o. Use of this source code is governed by the Apache 2.0 license that can be found in the LICENSE file.
package com.intellij.openapi.application.impl;

import com.intellij.BundleBase;
import com.intellij.CommonBundle;
import com.intellij.concurrency.JobScheduler;
import com.intellij.diagnostic.LogEventException;
import com.intellij.diagnostic.PerformanceWatcher;
import com.intellij.diagnostic.ThreadDumper;
import com.intellij.execution.process.ProcessIOExecutorService;
import com.intellij.ide.*;
import com.intellij.ide.plugins.PluginManagerCore;
import com.intellij.idea.IdeaApplication;
import com.intellij.idea.Main;
import com.intellij.idea.StartupUtil;
import com.intellij.openapi.Disposable;
import com.intellij.openapi.actionSystem.ex.ActionUtil;
import com.intellij.openapi.application.*;
import com.intellij.openapi.application.ex.ApplicationEx;
import com.intellij.openapi.application.ex.ApplicationUtil;
import com.intellij.openapi.command.CommandProcessor;
import com.intellij.openapi.components.ServiceKt;
import com.intellij.openapi.components.impl.PlatformComponentManagerImpl;
import com.intellij.openapi.components.impl.ServiceManagerImpl;
import com.intellij.openapi.components.impl.stores.StoreUtil;
import com.intellij.openapi.diagnostic.Attachment;
import com.intellij.openapi.diagnostic.Logger;
import com.intellij.openapi.extensions.ExtensionPointName;
import com.intellij.openapi.extensions.Extensions;
import com.intellij.openapi.progress.*;
import com.intellij.openapi.progress.impl.CoreProgressManager;
import com.intellij.openapi.progress.util.PotemkinProgress;
import com.intellij.openapi.progress.util.ProgressWindow;
import com.intellij.openapi.project.Project;
import com.intellij.openapi.project.ProjectManager;
import com.intellij.openapi.project.ex.ProjectManagerEx;
import com.intellij.openapi.project.impl.ProjectManagerImpl;
import com.intellij.openapi.ui.DialogEarthquakeShaker;
import com.intellij.openapi.ui.DialogWrapper;
import com.intellij.openapi.ui.MessageDialogBuilder;
import com.intellij.openapi.ui.Messages;
import com.intellij.openapi.util.*;
import com.intellij.openapi.util.io.FileUtil;
import com.intellij.openapi.util.io.FileUtilRt;
import com.intellij.openapi.util.text.StringUtil;
import com.intellij.openapi.vfs.CharsetToolkit;
import com.intellij.openapi.wm.IdeFrame;
import com.intellij.openapi.wm.WindowManager;
import com.intellij.ui.AppIcon;
import com.intellij.ui.Splash;
import com.intellij.util.*;
import com.intellij.util.concurrency.AppExecutorUtil;
import com.intellij.util.concurrency.AppScheduledExecutorService;
import com.intellij.util.concurrency.Semaphore;
import com.intellij.util.containers.Stack;
import com.intellij.util.io.storage.HeavyProcessLatch;
import com.intellij.util.ui.UIUtil;
import org.jetbrains.annotations.ApiStatus;
import org.jetbrains.annotations.NotNull;
import org.jetbrains.annotations.Nullable;
import org.jetbrains.annotations.TestOnly;
import org.jetbrains.ide.PooledThreadExecutor;
import org.picocontainer.MutablePicoContainer;
import sun.awt.AWTAccessor;
import sun.awt.AWTAutoShutdown;

import javax.swing.*;
import java.awt.*;
import java.io.File;
import java.io.IOException;
import java.util.ArrayList;
import java.util.List;
import java.util.concurrent.Callable;
import java.util.concurrent.ExecutorService;
import java.util.concurrent.Future;
import java.util.concurrent.TimeUnit;
import java.util.concurrent.atomic.AtomicBoolean;

public class ApplicationImpl extends PlatformComponentManagerImpl implements ApplicationEx {
  private static final Logger LOG = Logger.getInstance("#com.intellij.application.impl.ApplicationImpl");

  final ReadMostlyRWLock myLock;

  private final ModalityInvokator myInvokator = new ModalityInvokatorImpl();

  private final EventDispatcher<ApplicationListener> myDispatcher = EventDispatcher.create(ApplicationListener.class);

  private final boolean myTestModeFlag;
  private final boolean myHeadlessMode;
  private final boolean myCommandLineMode;

  private final boolean myIsInternal;
  private final String myName;

  private final Stack<Class> myWriteActionsStack = new Stack<>(); // contents modified in write action, read in read action
  private final TransactionGuardImpl myTransactionGuard = new TransactionGuardImpl();
  private int myWriteStackBase;
  private volatile Thread myWriteActionThread;

  private int myInEditorPaintCounter; // EDT only
  private final long myStartTime;
  @Nullable
  private Splash mySplash;
  private boolean mySaveAllowed;
  private volatile boolean myExitInProgress;
  private volatile boolean myDisposeInProgress;

  private final Disposable myLastDisposable = Disposer.newDisposable(); // will be disposed last

  private final AtomicBoolean mySaveSettingsIsInProgress = new AtomicBoolean(false);
  @SuppressWarnings("UseOfArchaicSystemPropertyAccessors")
  private static final int ourDumpThreadsOnLongWriteActionWaiting = Integer.getInteger("dump.threads.on.long.write.action.waiting", 0);

  private final ExecutorService ourThreadExecutorsService = PooledThreadExecutor.INSTANCE;
  private boolean myLoaded;
  private static final String WAS_EVER_SHOWN = "was.ever.shown";

  public ApplicationImpl(boolean isInternal,
                         boolean isUnitTestMode,
                         boolean isHeadless,
                         boolean isCommandLine,
                         @NotNull String appName,
                         @Nullable Splash splash) {
    super(null);

    ApplicationManager.setApplication(this, myLastDisposable); // reset back to null only when all components already disposed

    getPicoContainer().registerComponentInstance(Application.class, this);
    getPicoContainer().registerComponentInstance(TransactionGuard.class.getName(), myTransactionGuard);

    //noinspection AssignmentToStaticFieldFromInstanceMethod
    BundleBase.assertKeyIsFound = IconLoader.STRICT = isUnitTestMode || isInternal;

    AWTExceptionHandler.register(); // do not crash AWT on exceptions

    Disposer.setDebugMode(isInternal || isUnitTestMode || Disposer.isDebugDisposerOn());

    myStartTime = System.currentTimeMillis();
    mySplash = splash;
    myName = appName;

    myIsInternal = isInternal;
    myTestModeFlag = isUnitTestMode;
    myHeadlessMode = isHeadless;
    myCommandLineMode = isCommandLine;

    mySaveAllowed = !(isUnitTestMode || isHeadless);

    if (!isUnitTestMode && !isHeadless) {
      Disposer.register(this, Disposer.newDisposable(), "ui");

      StartupUtil.addExternalInstanceListener(args -> invokeLater(() -> {
        LOG.info("ApplicationImpl.externalInstanceListener invocation");
        String currentDirectory = args.isEmpty() ? null : args.get(0);
        List<String> realArgs = args.isEmpty() ? args : args.subList(1, args.size());
        final Project project = CommandLineProcessor.processExternalCommandLine(realArgs, currentDirectory);
        JFrame frame = project == null ? WindowManager.getInstance().findVisibleFrame() :
                       (JFrame)WindowManager.getInstance().getIdeFrame(project);
        if (frame != null) {
          if (frame instanceof IdeFrame) {
            AppIcon.getInstance().requestFocus((IdeFrame)frame);
          } else {
            frame.toFront();
            DialogEarthquakeShaker.shake(frame);
          }
        }
      }));

      //noinspection AssignmentToStaticFieldFromInstanceMethod
      WindowsCommandLineProcessor.LISTENER = (currentDirectory, commandLine) -> {
        LOG.info("Received external Windows command line: current directory " + currentDirectory + ", command line " + commandLine);
        invokeLater(() -> {
          final List<String> args = StringUtil.splitHonorQuotes(commandLine, ' ');
          args.remove(0);   // process name
          CommandLineProcessor.processExternalCommandLine(args, currentDirectory);
        });
      };
    }

    if (isUnitTestMode && IdeaApplication.getInstance() == null) {
      String[] args = {"inspect", "", "", ""};
      Main.setFlags(args); // set both isHeadless and isCommandLine to true
      System.setProperty(IdeaApplication.IDEA_IS_UNIT_TEST, Boolean.TRUE.toString());
      assert Main.isHeadless();
      assert Main.isCommandLine();
      //noinspection ResultOfObjectAllocationIgnored
      new IdeaApplication(args);
    }
    gatherStatistics = LOG.isDebugEnabled() || isUnitTestMode() || isInternal();

    Thread edt = UIUtil.invokeAndWaitIfNeeded(() -> {
      // instantiate AppDelayQueue which starts "Periodic task thread" which we'll mark busy to prevent this EDT to die
      // that thread was chosen because we know for sure it's running
      AppScheduledExecutorService service = (AppScheduledExecutorService)AppExecutorUtil.getAppScheduledExecutorService();
      Thread thread = service.getPeriodicTasksThread();
      AWTAutoShutdown.getInstance().notifyThreadBusy(thread); // needed for EDT not to exit suddenly
      Disposer.register(this, () -> {
        AWTAutoShutdown.getInstance().notifyThreadFree(thread); // allow for EDT to exit - needed for Upsource
      });
      return Thread.currentThread();
    });
    myLock = new ReadMostlyRWLock(edt);

    NoSwingUnderWriteAction.watchForEvents(this);
  }

  /**
   * Executes a {@code runnable} in an "impatient" mode.
   * In this mode any attempt to call {@link #runReadAction(Runnable)}
   * would fail (i.e. throw {@link ApplicationUtil.CannotRunReadActionException})
   * if there is a pending write action.
   */
  public void executeByImpatientReader(@NotNull Runnable runnable) throws ApplicationUtil.CannotRunReadActionException {
    if (isDispatchThread()) {
      runnable.run();
    }
    else {
      myLock.executeByImpatientReader(runnable);
    }
  }

  private boolean disposeSelf(final boolean checkCanCloseProject) {
    final ProjectManagerImpl manager = (ProjectManagerImpl)ProjectManagerEx.getInstanceEx();
    if (manager == null) {
      saveSettings(true);
    }
    else {
      final boolean[] canClose = {true};
      try {
        CommandProcessor.getInstance().executeCommand(null, () -> {
          saveSettings(true);
          if (!manager.closeAndDisposeAllProjects(checkCanCloseProject)) {
            canClose[0] = false;
          }
        }, ApplicationBundle.message("command.exit"), null);
      }
      catch (Throwable e) {
        LOG.error(e);
      }
      if (!canClose[0]) {
        return false;
      }
    }
    runWriteAction(() -> Disposer.dispose(this));

    Disposer.assertIsEmpty();
    return true;
  }

  @Override
  @NotNull
  public String getName() {
    return myName;
  }

  @Override
  public boolean holdsReadLock() {
    return myLock.isReadLockedByThisThread();
  }

  @NotNull
  @Override
  protected MutablePicoContainer createPicoContainer() {
    return Extensions.getRootArea().getPicoContainer();
  }

  @Override
  public boolean isInternal() {
    return myIsInternal;
  }

  @Override
  public boolean isEAP() {
    return ApplicationInfoImpl.getShadowInstance().isEAP();
  }

  @Override
  public boolean isUnitTestMode() {
    return myTestModeFlag;
  }

  @Override
  public boolean isHeadlessEnvironment() {
    return myHeadlessMode;
  }

  @Override
  public boolean isCommandLine() {
    return myCommandLineMode;
  }

  @NotNull
  @Override
  public Future<?> executeOnPooledThread(@NotNull final Runnable action) {
    ReadMostlyRWLock.SuspensionId suspensionId = myLock.currentReadPrivilege();
    return ourThreadExecutorsService.submit(new Runnable() {
      @Override
      public String toString() {
        return action.toString();
      }

      @Override
      public void run() {
        try (AccessToken ignored = myLock.applyReadPrivilege(suspensionId)) {
          action.run();
        }
        catch (ProcessCanceledException e) {
          // ignore
        }
        catch (Throwable t) {
          LOG.error(t);
        }
        finally {
          Thread.interrupted(); // reset interrupted status
        }
      }
    });
  }

  @NotNull
  @Override
  public <T> Future<T> executeOnPooledThread(@NotNull final Callable<T> action) {
    ReadMostlyRWLock.SuspensionId suspensionId = myLock.currentReadPrivilege();
    return ourThreadExecutorsService.submit(new Callable<T>() {
      @Override
      public T call() {
        try (AccessToken ignored = myLock.applyReadPrivilege(suspensionId)) {
          return action.call();
        }
        catch (ProcessCanceledException e) {
          // ignore
        }
        catch (Throwable t) {
          LOG.error(t);
        }
        finally {
          Thread.interrupted(); // reset interrupted status
        }
        return null;
      }

      @Override
      public String toString() {
        return action.toString();
      }
    });
  }

<<<<<<< HEAD
  /**
   * Can be called from inside {@link #executeSuspendingWriteAction}.
   * The returned access token allows to start read action on another thread.
   */
  @ApiStatus.Experimental
  public Supplier<AccessToken> transferReadPrivilege() {
    ReadMostlyRWLock.SuspensionId suspensionId = myLock.currentReadPrivilege();
    return () -> myLock.applyReadPrivilege(suspensionId);
  }

=======
>>>>>>> b080aed6
  @Override
  public boolean isDispatchThread() {
    return myLock.isWriteThread();
  }

  @Override
  @NotNull
  public ModalityInvokator getInvokator() {
    return myInvokator;
  }

  @Override
  public void invokeLater(@NotNull Runnable runnable) {
    invokeLater(runnable, getDisposed());
  }

  @Override
  public void invokeLater(@NotNull Runnable runnable, @NotNull Condition expired) {
    invokeLater(runnable, ModalityState.defaultModalityState(), expired);
  }

  @Override
  public void invokeLater(@NotNull Runnable runnable, @NotNull ModalityState state) {
    invokeLater(runnable, state, getDisposed());
  }

  @Override
  public void invokeLater(@NotNull Runnable runnable, @NotNull ModalityState state, @NotNull Condition expired) {
    LaterInvocator.invokeLaterWithCallback(myTransactionGuard.wrapLaterInvocation(runnable, state), state, expired, null);
  }

  @Override
  public void load() {
    load(null);
  }

  @Override
  public void load(@Nullable final String configPath) {
    AccessToken token = HeavyProcessLatch.INSTANCE.processStarted("Loading application components");
    try {
      long start = System.currentTimeMillis();
      ProgressIndicator indicator = mySplash == null ? null : new EmptyProgressIndicator() {
        @Override
        public void setFraction(double fraction) {
          mySplash.showProgress("", (float)fraction);
        }
      };
      init(indicator, () -> {
        // create ServiceManagerImpl at first to force extension classes registration
        getPicoContainer().getComponentInstance(ServiceManagerImpl.class);

        String effectiveConfigPath = FileUtilRt.toSystemIndependentName(configPath == null ? PathManager.getConfigPath() : configPath);
        ApplicationLoadListener[] applicationLoadListeners = ApplicationLoadListener.EP_NAME.getExtensions();
        for (ApplicationLoadListener listener : applicationLoadListeners) {
          try {
            listener.beforeApplicationLoaded(this, effectiveConfigPath);
          }
          catch (Throwable e) {
            LOG.error(e);
          }
        }

        // we set it after beforeApplicationLoaded call, because app store can depends on stream provider state
        ServiceKt.getStateStore(this).setPath(effectiveConfigPath);

        for (ApplicationLoadListener listener : applicationLoadListeners) {
          try {
            listener.beforeComponentsCreated();
          }
          catch (Throwable e) {
            LOG.error(e);
          }
        }
      });
      LOG.info(getComponentConfigCount() + " application components initialized in " + (System.currentTimeMillis() - start) + "ms");
    }
    finally {
      token.finish();
    }
    myLoaded = true;
    mySplash = null;

    createLocatorFile();
  }

  @Override
  protected void createComponents(@Nullable ProgressIndicator indicator) {
    // we cannot wrap "init()" call because ProgressManager instance could be created only after component registration (our "componentsRegistered" callback)
    Runnable task = () -> super.createComponents(indicator);

    if (indicator == null) {
      // no splash, no need to to use progress manager
      task.run();
    }
    else {
      ProgressManager.getInstance().runProcess(task, indicator);
    }
  }

  @Override
  @Nullable
  protected ProgressIndicator getProgressIndicator() {
    // could be called before full initialization
    ProgressManager progressManager = (ProgressManager)getPicoContainer().getComponentInstance(ProgressManager.class.getName());
    return progressManager == null ? null : progressManager.getProgressIndicator();
  }

  @Override
  protected void setProgressDuringInit(@NotNull ProgressIndicator indicator) {
    float start = PluginManagerCore.PLUGINS_PROGRESS_PART + PluginManagerCore.LOADERS_PROGRESS_PART;
    indicator.setFraction(start + getPercentageOfComponentsLoaded() * (1 - start));
  }

  private static void createLocatorFile() {
    File locatorFile = new File(PathManager.getSystemPath() + "/" + ApplicationEx.LOCATOR_FILE_NAME);
    try {
      byte[] data = PathManager.getHomePath().getBytes(CharsetToolkit.UTF8_CHARSET);
      FileUtil.writeToFile(locatorFile, data);
    }
    catch (IOException e) {
      LOG.warn("can't store a location in '" + locatorFile + "'", e);
    }
  }

  @Override
  public boolean isLoaded() {
    return myLoaded;
  }

  @Override
  public void dispose() {
    HeavyProcessLatch.INSTANCE.stopThreadPrioritizing();
    fireApplicationExiting();

    ShutDownTracker.getInstance().ensureStopperThreadsFinished();

    disposeComponents();

    AppScheduledExecutorService service = (AppScheduledExecutorService)AppExecutorUtil.getAppScheduledExecutorService();
    service.shutdownAppScheduledExecutorService();

    super.dispose();
    Disposer.dispose(myLastDisposable); // dispose it last

    if (gatherStatistics) {
      //noinspection TestOnlyProblems
      LOG.info(writeActionStatistics());
      LOG.info(ActionUtil.ActionPauses.STAT.statistics());
      //noinspection TestOnlyProblems
      LOG.info(((AppScheduledExecutorService)AppExecutorUtil.getAppScheduledExecutorService()).statistics()
               + "; ProcessIOExecutorService threads: "+((ProcessIOExecutorService)ProcessIOExecutorService.INSTANCE).getThreadCounter()
      );
    }
  }

  @TestOnly
  @NotNull
  public String writeActionStatistics() {
    return ActionPauses.WRITE.statistics();
  }

  @Override
  public boolean runProcessWithProgressSynchronously(@NotNull final Runnable process,
                                                     @NotNull String progressTitle,
                                                     boolean canBeCanceled,
                                                     Project project) {
    return runProcessWithProgressSynchronously(process, progressTitle, canBeCanceled, project, null);
  }

  @Override
  public boolean runProcessWithProgressSynchronously(@NotNull final Runnable process,
                                                     @NotNull final String progressTitle,
                                                     final boolean canBeCanceled,
                                                     @Nullable final Project project,
                                                     final JComponent parentComponent) {
    return runProcessWithProgressSynchronously(process, progressTitle, canBeCanceled, project, parentComponent, null);
  }

  @Override
  public boolean runProcessWithProgressSynchronously(@NotNull final Runnable process,
                                                     @NotNull final String progressTitle,
                                                     final boolean canBeCanceled,
                                                     @Nullable final Project project,
                                                     final JComponent parentComponent,
                                                     final String cancelText) {
    assertIsDispatchThread();
    boolean writeAccessAllowed = isWriteAccessAllowed();
    if (writeAccessAllowed // Disallow running process in separate thread from under write action.
                           // The thread will deadlock trying to get read action otherwise.
        || isHeadlessEnvironment() && !isUnitTestMode()
      ) {
      if (writeAccessAllowed) {
        LOG.debug("Starting process with progress from within write action makes no sense");
      }
      try {
        ProgressManager.getInstance().runProcess(process, new EmptyProgressIndicator());
      }
      catch (ProcessCanceledException e) {
        // ok to ignore.
        return false;
      }
      return true;
    }

    final ProgressWindow progress = new ProgressWindow(canBeCanceled, false, project, parentComponent, cancelText);
    // in case of abrupt application exit when 'ProgressManager.getInstance().runProcess(process, progress)' below
    // does not have a chance to run, and as a result the progress won't be disposed
    Disposer.register(this, progress);

    progress.setTitle(progressTitle);

    final AtomicBoolean threadStarted = new AtomicBoolean();
    //noinspection SSBasedInspection
    SwingUtilities.invokeLater(() -> {
      executeOnPooledThread(() -> {
        try {
          ProgressManager.getInstance().runProcess(process, progress);
        }
        catch (ProcessCanceledException e) {
          progress.cancel();
          // ok to ignore.
        }
        catch (RuntimeException e) {
          progress.cancel();
          throw e;
        }
      });
      threadStarted.set(true);
    });

    progress.startBlocking();

    LOG.assertTrue(threadStarted.get());
    LOG.assertTrue(!progress.isRunning());

    return !progress.isCanceled();
  }


  @Override
  public boolean runProcessWithProgressSynchronouslyInReadAction(@Nullable final Project project,
                                                                 @NotNull final String progressTitle,
                                                                 final boolean canBeCanceled,
                                                                 final String cancelText,
                                                                 final JComponent parentComponent,
                                                                 @NotNull final Runnable process) {
    assertIsDispatchThread();
    boolean writeAccessAllowed = isWriteAccessAllowed();
    if (writeAccessAllowed // Disallow running process in separate thread from under write action.
                           // The thread will deadlock trying to get read action otherwise.
      ) {
      throw new IncorrectOperationException("Starting process with progress from within write action makes no sense");
    }

    final ProgressWindow progress = new ProgressWindow(canBeCanceled, false, project, parentComponent, cancelText);
    // in case of abrupt application exit when 'ProgressManager.getInstance().runProcess(process, progress)' below
    // does not have a chance to run, and as a result the progress won't be disposed
    Disposer.register(this, progress);

    progress.setTitle(progressTitle);

    final Semaphore readActionAcquired = new Semaphore();
    readActionAcquired.down();
    final Semaphore modalityEntered = new Semaphore();
    modalityEntered.down();
    executeOnPooledThread(() -> {
      try {
        ApplicationManager.getApplication().runReadAction(() -> {
          readActionAcquired.up();
          modalityEntered.waitFor();
          ProgressManager.getInstance().runProcess(process, progress);
        });
      }
      catch (ProcessCanceledException e) {
        progress.cancel();
        // ok to ignore.
      }
      catch (RuntimeException e) {
        progress.cancel();
        throw e;
      }
    });

    readActionAcquired.waitFor();
    progress.startBlocking(modalityEntered::up);

    LOG.assertTrue(!progress.isRunning());

    return !progress.isCanceled();
  }

  @Override
  public void invokeAndWait(@NotNull Runnable runnable, @NotNull ModalityState modalityState) {
    if (isDispatchThread()) {
      runnable.run();
      return;
    }

    if (holdsReadLock()) {
      throw new IllegalStateException("Calling invokeAndWait from read-action leads to possible deadlock.");
    }

    LaterInvocator.invokeAndWait(myTransactionGuard.wrapLaterInvocation(runnable, modalityState), modalityState);
  }

  @Override
  public void invokeAndWait(@NotNull Runnable runnable) throws ProcessCanceledException {
    invokeAndWait(runnable, ModalityState.defaultModalityState());
  }

  @Override
  @NotNull
  public ModalityState getCurrentModalityState() {
    if (Thread.currentThread() == myWriteActionThread) {
      return getDefaultModalityState();
    }

    return LaterInvocator.getCurrentModalityState();
  }

  @Override
  @NotNull
  public ModalityState getModalityStateForComponent(@NotNull Component c) {
    if (!isDispatchThread()) LOG.debug("please, use application dispatch thread to get a modality state");
    Window window = UIUtil.getWindow(c);
    if (window == null) return getNoneModalityState(); //?
    return LaterInvocator.modalityStateForWindow(window);
  }

  @Override
  @NotNull
  public ModalityState getAnyModalityState() {
    return AnyModalityState.ANY;
  }

  @Override
  @NotNull
  public ModalityState getDefaultModalityState() {
    return isDispatchThread() ? getCurrentModalityState() : CoreProgressManager.getCurrentThreadProgressModality();
  }

  @Override
  @NotNull
  public ModalityState getNoneModalityState() {
    return ModalityState.NON_MODAL;
  }

  @Override
  public long getStartTime() {
    return myStartTime;
  }

  @Override
  public long getIdleTime() {
    assertIsDispatchThread();
    return IdeEventQueue.getInstance().getIdleTime();
  }

  @Override
  public void exit() {
    exit(false, false);
  }

  @Override
  public void exit(boolean force, final boolean exitConfirmed) {
    exit(false, exitConfirmed, false);
  }

  @Override
  public void restart() {
    restart(false);
  }

  @Override
  public void restart(boolean exitConfirmed) {
    exit(false, exitConfirmed, true);
  }

  /**
   * There are two ways we can get an exit notification.
   *  1. From user input i.e. ExitAction
   *  2. From the native system.
   *  We should not process any quit notifications if we are handling another one
   *
   *  Note: there are possible scenarios when we get a quit notification at a moment when another
   *  quit message is shown. In that case, showing multiple messages sounds contra-intuitive as well
   */
  public void exit(boolean force, boolean exitConfirmed, boolean restart) {
    exit(force, exitConfirmed, restart, ArrayUtil.EMPTY_STRING_ARRAY);
  }

  public void exit(boolean force, boolean exitConfirmed, boolean restart, @NotNull String[] beforeRestart) {
    if (!force) {
      if (myExitInProgress) return;
      if (!exitConfirmed && getDefaultModalityState() != ModalityState.NON_MODAL) return;
    }

    myExitInProgress = true;
    if (isDispatchThread()) {
      doExit(force, exitConfirmed, restart, beforeRestart);
    }
    else {
      invokeLater(() -> doExit(force, exitConfirmed, restart, beforeRestart), ModalityState.NON_MODAL);
    }
  }

  private void doExit(boolean force, boolean exitConfirmed, boolean restart, String[] beforeRestart) {
    try {
      if (!force && !confirmExitIfNeeded(exitConfirmed)) {
        return;
      }

      AppLifecycleListener lifecycleListener = getMessageBus().syncPublisher(AppLifecycleListener.TOPIC);
      lifecycleListener.appClosing();

      myDisposeInProgress = true;

      if (!force && !canExit()) {
        return;
      }

      lifecycleListener.appWillBeClosed(restart);

      boolean success = disposeSelf(!force);
      if (!success || isUnitTestMode() || Boolean.getBoolean("idea.test.guimode")) {
        if (Boolean.getBoolean("idea.test.guimode")) {
          IdeaApplication.getInstance().shutdown();
        }
        return;
      }

      int exitCode = 0;
      if (restart && Restarter.isSupported()) {
        try {
          Restarter.scheduleRestart(beforeRestart);
        }
        catch (Throwable t) {
          LOG.error("Restart failed", t);
          Main.showMessage("Restart failed", t);
          exitCode = Main.RESTART_FAILED;
        }
      }
      System.exit(exitCode);
    }
    finally {
      myDisposeInProgress = false;
      myExitInProgress = false;
    }
  }

  private static boolean confirmExitIfNeeded(boolean exitConfirmed) {
    boolean hasUnsafeBgTasks = ProgressManager.getInstance().hasUnsafeProgressIndicator();
    if (exitConfirmed && !hasUnsafeBgTasks) {
      return true;
    }

    DialogWrapper.DoNotAskOption option = new DialogWrapper.DoNotAskOption() {
      @Override
      public boolean isToBeShown() {
        return GeneralSettings.getInstance().isConfirmExit() && ProjectManager.getInstance().getOpenProjects().length > 0;
      }

      @Override
      public void setToBeShown(boolean value, int exitCode) {
        GeneralSettings.getInstance().setConfirmExit(value);
      }

      @Override
      public boolean canBeHidden() {
        return !hasUnsafeBgTasks;
      }

      @Override
      public boolean shouldSaveOptionsOnCancel() {
        return false;
      }

      @NotNull
      @Override
      public String getDoNotShowMessage() {
        return "Do not ask me again";
      }
    };

    if (hasUnsafeBgTasks || option.isToBeShown()) {
      AtomicBoolean alreadyGone = new AtomicBoolean(false);
      if (hasUnsafeBgTasks) {
        Runnable dialogRemover = Messages.createMessageDialogRemover(null);
        Runnable task = new Runnable() {
          @Override
          public void run() {
            if (alreadyGone.get()) return;
            if (!ProgressManager.getInstance().hasUnsafeProgressIndicator()) {
              alreadyGone.set(true);
              dialogRemover.run();
            }
            else {
              JobScheduler.getScheduler().schedule(this, 1, TimeUnit.SECONDS);
            }
          }
        };
        JobScheduler.getScheduler().schedule(task, 1, TimeUnit.SECONDS);
      }
      String name = ApplicationNamesInfo.getInstance().getFullProductName();
      String message = ApplicationBundle.message(hasUnsafeBgTasks ? "exit.confirm.prompt.tasks" : "exit.confirm.prompt", name);
      int result = MessageDialogBuilder.yesNo(ApplicationBundle.message("exit.confirm.title"), message)
        .yesText(ApplicationBundle.message("command.exit"))
        .noText(CommonBundle.message("button.cancel"))
        .doNotAsk(option).show();
      if (alreadyGone.getAndSet(true)) {
        if (!option.isToBeShown()) {
          return true;
        }
        result = MessageDialogBuilder.yesNo(ApplicationBundle.message("exit.confirm.title"),
                                            ApplicationBundle.message("exit.confirm.prompt", name))
          .yesText(ApplicationBundle.message("command.exit"))
          .noText(CommonBundle.message("button.cancel"))
          .doNotAsk(option).show();
      }
      if (result != Messages.YES) {
        return false;
      }
    }

    return true;
  }

  private boolean canExit() {
    for (ApplicationListener applicationListener : myDispatcher.getListeners()) {
      if (!applicationListener.canExitApplication()) {
        return false;
      }
    }

    ProjectManagerEx projectManager = (ProjectManagerEx)ProjectManager.getInstance();
    Project[] projects = projectManager.getOpenProjects();
    for (Project project : projects) {
      if (!projectManager.canClose(project)) {
        return false;
      }
    }

    return true;
  }

  @Override
  public void runReadAction(@NotNull final Runnable action) {
    if (isReadAccessAllowed()) {
      action.run();
    }
    else {
      startRead();
      try {
        action.run();
      }
      finally {
        endRead();
      }
    }
  }

  @Override
  public <T> T runReadAction(@NotNull final Computable<T> computation) {
    if (isReadAccessAllowed()) {
      return computation.compute();
    }
    startRead();
    try {
      return computation.compute();
    }
    finally {
      endRead();
    }
  }

  @Override
  public <T, E extends Throwable> T runReadAction(@NotNull ThrowableComputable<T, E> computation) throws E {
    if (isReadAccessAllowed()) {
      return computation.compute();
    }
    startRead();
    try {
      return computation.compute();
    }
    finally {
      endRead();
    }
  }

  private void startRead() {
    myLock.readLock();
  }

  private void endRead() {
    myLock.readUnlock();
  }

  @ApiStatus.Experimental
  public boolean runWriteActionWithNonCancellableProgressInDispatchThread(@NotNull String title,
                                                                          @Nullable Project project,
                                                                          @Nullable JComponent parentComponent,
                                                                          @NotNull Consumer<ProgressIndicator> action) {
    return runEdtProgressWriteAction(title, project, parentComponent, null, action);
  }

  @ApiStatus.Experimental
  public boolean runWriteActionWithCancellableProgressInDispatchThread(@NotNull String title,
                                                                       @Nullable Project project,
                                                                       @Nullable JComponent parentComponent,
                                                                       @NotNull Consumer<ProgressIndicator> action) {
    return runEdtProgressWriteAction(title, project, parentComponent, IdeBundle.message("action.stop"), action);
  }

  private boolean runEdtProgressWriteAction(@NotNull String title,
                                            @Nullable Project project,
                                            @Nullable JComponent parentComponent,
                                            @Nullable String cancelText,
                                            @NotNull Consumer<ProgressIndicator> action) {
    Class<?> clazz = action.getClass();
    startWrite(clazz);
    try {
      PotemkinProgress indicator = new PotemkinProgress(title, project, parentComponent, cancelText);
      indicator.runInSwingThread(() -> action.consume(indicator));
      return !indicator.isCanceled();
    }
    finally {
      endWrite(clazz);
    }
  }

  @ApiStatus.Experimental
  public boolean runWriteActionWithProgressInBackgroundThread(@NotNull String title,
                                                              @Nullable Project project,
                                                              @Nullable JComponent parentComponent,
                                                              @Nullable String cancelText,
                                                              @NotNull Consumer<ProgressIndicator> action) {
    Class<?> clazz = action.getClass();
    startWrite(clazz);
    try {
      PotemkinProgress indicator = new PotemkinProgress(title, project, parentComponent, cancelText);
      indicator.runInBackground(() -> {
        assert myWriteActionThread == null;
        myWriteActionThread = Thread.currentThread();
        try {
          action.consume(indicator);
        } finally {
          myWriteActionThread = null;
        }
      });
      return !indicator.isCanceled();
    }
    finally {
      endWrite(clazz);
    }
  }

  @Override
  public void runWriteAction(@NotNull final Runnable action) {
    Class<? extends Runnable> clazz = action.getClass();
    startWrite(clazz);
    try {
      action.run();
    }
    finally {
      endWrite(clazz);
    }
  }

  @Override
  public <T> T runWriteAction(@NotNull final Computable<T> computation) {
    Class<? extends Computable> clazz = computation.getClass();
    startWrite(clazz);
    try {
      return computation.compute();
    }
    finally {
      endWrite(clazz);
    }
  }

  @Override
  public <T, E extends Throwable> T runWriteAction(@NotNull ThrowableComputable<T, E> computation) throws E {
    Class<? extends ThrowableComputable> clazz = computation.getClass();
    startWrite(clazz);
    try {
      return computation.compute();
    }
    finally {
      endWrite(clazz);
    }
  }

  @Override
  public boolean hasWriteAction(@NotNull Class<?> actionClass) {
    assertReadAccessAllowed();

    for (int i = myWriteActionsStack.size() - 1; i >= 0; i--) {
      Class action = myWriteActionsStack.get(i);
      if (actionClass == action || ReflectionUtil.isAssignable(actionClass, action)) return true;
    }
    return false;
  }

  @Override
  public void assertReadAccessAllowed() {
    if (!isReadAccessAllowed()) {
      LOG.error(
        "Read access is allowed from event dispatch thread or inside read-action only" +
        " (see com.intellij.openapi.application.Application.runReadAction())",
        "Current thread: " + describe(Thread.currentThread()), "; dispatch thread: " + EventQueue.isDispatchThread() +"; isDispatchThread(): "+isDispatchThread(),
        "SystemEventQueueThread: " + describe(getEventQueueThread()));
    }
  }

  private static String describe(Thread o) {
    if (o == null) return "null";
    return o + " " + System.identityHashCode(o);
  }

  private static Thread getEventQueueThread() {
    EventQueue eventQueue = Toolkit.getDefaultToolkit().getSystemEventQueue();
    return AWTAccessor.getEventQueueAccessor().getDispatchThread(eventQueue);
  }

  @Override
  public boolean isReadAccessAllowed() {
    if (isDispatchThread()) {
      return myWriteActionThread == null; // no reading from EDT during background write action
    }
    return myLock.isReadLockedByThisThread() || myWriteActionThread == Thread.currentThread();
  }

  @Override
  public void assertIsDispatchThread() {
    if (isDispatchThread()) return;
    if (ShutDownTracker.isShutdownHookRunning()) return;
    assertIsDispatchThread("Access is allowed from event dispatch thread only.");
  }

  private void assertIsDispatchThread(@NotNull String message) {
    if (isDispatchThread()) return;
    final Attachment dump = new Attachment("threadDump.txt", ThreadDumper.dumpThreadsToString());
    throw new LogEventException(message,
              " EventQueue.isDispatchThread()="+EventQueue.isDispatchThread()+
              " isDispatchThread()="+isDispatchThread()+
              " Toolkit.getEventQueue()="+Toolkit.getDefaultToolkit().getSystemEventQueue()+
              " Current thread: " + describe(Thread.currentThread())+
              " SystemEventQueueThread: " + describe(getEventQueueThread()), dump);
  }

  @Override
  public void assertIsDispatchThread(@Nullable final JComponent component) {
    if (component == null) return;

    if (isDispatchThread()) {
      return;
    }

    if (Boolean.TRUE.equals(component.getClientProperty(WAS_EVER_SHOWN))) {
      assertIsDispatchThread();
    }
    else {
      final JRootPane root = component.getRootPane();
      if (root != null) {
        component.putClientProperty(WAS_EVER_SHOWN, Boolean.TRUE);
        assertIsDispatchThread();
      }
    }
  }

  @Override
  public void assertTimeConsuming() {
    if (myTestModeFlag || myHeadlessMode || ShutDownTracker.isShutdownHookRunning()) return;
    LOG.assertTrue(!isDispatchThread(), "This operation is time consuming and must not be called on EDT");
  }

  @Override
  public boolean tryRunReadAction(@NotNull Runnable action) {
    //if we are inside read action, do not try to acquire read lock again since it will deadlock if there is a pending writeAction
    if (isReadAccessAllowed()) {
      action.run();
    }
    else {
      if (!myLock.tryReadLock()) return false;
      try {
        action.run();
      }
      finally {
        endRead();
      }
    }
    return true;
  }

  @Override
  public boolean isActive() {
    if (isHeadlessEnvironment()) return true;

    Window activeWindow = KeyboardFocusManager.getCurrentKeyboardFocusManager().getActiveWindow();

    if (ApplicationActivationStateManager.getState().isInactive()
      && activeWindow != null) {
      ApplicationActivationStateManager.updateState(activeWindow);
    }

    return ApplicationActivationStateManager.getState().isActive();
  }

  @NotNull
  @Override
  public AccessToken acquireReadActionLock() {
    // if we are inside read action, do not try to acquire read lock again since it will deadlock if there is a pending writeAction
    return isReadAccessAllowed() ? AccessToken.EMPTY_ACCESS_TOKEN : new ReadAccessToken();
  }

  private volatile boolean myWriteActionPending;

  @Override
  public boolean isWriteActionPending() {
    return myWriteActionPending;
  }

  private final boolean gatherStatistics;
  private static class ActionPauses {
    private static final PausesStat WRITE = new PausesStat("Write action");
  }

  private void startWrite(@NotNull Class clazz) {
    if (!isWriteAccessAllowed()) {
      assertIsDispatchThread("Write access is allowed from event dispatch thread only");
    }
    HeavyProcessLatch.INSTANCE.stopThreadPrioritizing(); // let non-cancellable read actions complete faster, if present
    boolean writeActionPending = myWriteActionPending;
    if (gatherStatistics && myWriteActionsStack.isEmpty() && !writeActionPending) {
      ActionPauses.WRITE.started("write action ("+clazz+")");
    }
    myWriteActionPending = true;
    try {
      ActivityTracker.getInstance().inc();
      fireBeforeWriteActionStart(clazz);

      if (!myLock.isWriteLocked() && !myLock.tryWriteLock()) {
        Future<?> reportSlowWrite = ourDumpThreadsOnLongWriteActionWaiting <= 0 ? null :
                                    JobScheduler.getScheduler()
                                      .scheduleWithFixedDelay(() -> PerformanceWatcher.getInstance().dumpThreads("waiting", true),
                                                              ourDumpThreadsOnLongWriteActionWaiting,
                                                              ourDumpThreadsOnLongWriteActionWaiting, TimeUnit.MILLISECONDS);
        long t = LOG.isDebugEnabled() ? System.currentTimeMillis() : 0;
        myLock.writeLock();
        if (LOG.isDebugEnabled()) {
          long elapsed = System.currentTimeMillis() - t;
          if (elapsed != 0) {
            LOG.debug("Write action wait time: " + elapsed);
          }
        }
        if (reportSlowWrite != null) {
          reportSlowWrite.cancel(false);
        }
      }
    }
    finally {
      myWriteActionPending = writeActionPending;
    }

    myWriteActionsStack.push(clazz);
    fireWriteActionStarted(clazz);
  }

  private void endWrite(@NotNull Class clazz) {
    try {
      fireWriteActionFinished(clazz);
      // fire listeners before popping stack because if somebody starts write action in a listener,
      // there is a danger of unlocking the write lock before other listeners have been run (since write lock became non-reentrant).
    }
    finally {
      myWriteActionsStack.pop();
      if (gatherStatistics && myWriteActionsStack.isEmpty() && !myWriteActionPending) {
        ActionPauses.WRITE.finished("write action ("+clazz+")");
      }
      if (myWriteActionsStack.size() == myWriteStackBase) {
        myLock.writeUnlock();
      }
      if (myWriteActionsStack.isEmpty()) {
        fireAfterWriteActionFinished(clazz);
      }
    }
  }

  @NotNull
  @Override
  public AccessToken acquireWriteActionLock(@NotNull Class clazz) {
    return new WriteAccessToken(clazz);
  }

  private class WriteAccessToken extends AccessToken {
    @NotNull private final Class clazz;

    public WriteAccessToken(@NotNull Class clazz) {
      this.clazz = clazz;
      startWrite(clazz);
      markThreadNameInStackTrace();
    }

    @Override
    public void finish() {
      try {
        endWrite(clazz);
      }
      finally {
        unmarkThreadNameInStackTrace();
      }
    }

    private void markThreadNameInStackTrace() {
      String id = id();

      if (id != null) {
        final Thread thread = Thread.currentThread();
        thread.setName(thread.getName() + id);
      }
    }

    private void unmarkThreadNameInStackTrace() {
      String id = id();

      if (id != null) {
        final Thread thread = Thread.currentThread();
        String name = thread.getName();
        name = StringUtil.replace(name, id, "");
        thread.setName(name);
      }
    }

    private String id() {
      Class aClass = getClass();
      String name = aClass.getName();
      while (name == null) {
        aClass = aClass.getSuperclass();
        name = aClass.getName();
      }

      name = name.substring(name.lastIndexOf('.') + 1);
      name = name.substring(name.lastIndexOf('$') + 1);
      if (!name.equals("AccessToken")) {
        return " [" + name+"]";
      }
      return null;
    }
  }

  private class ReadAccessToken extends AccessToken {
    private ReadAccessToken() {
      startRead();
    }

    @Override
    public void finish() {
      endRead();
    }
  }

  @Override
  public void assertWriteAccessAllowed() {
    LOG.assertTrue(isWriteAccessAllowed(),
                   "Write access is allowed inside write-action only (see com.intellij.openapi.application.Application.runWriteAction())");
  }

  @Override
  public boolean isWriteAccessAllowed() {
    return isDispatchThread() && myLock.isWriteLocked() || myWriteActionThread == Thread.currentThread();
  }

  @Override
  public boolean isWriteActionInProgress() {
    return myLock.isWriteLocked();
  }

  public void executeSuspendingWriteAction(@Nullable Project project, @NotNull String title, @NotNull Runnable runnable) {
    assertIsDispatchThread();
    if (!myLock.isWriteLocked()) {
      runModalProgress(project, title, runnable);
      return;
    }

    myTransactionGuard.submitTransactionAndWait(() -> {
      int prevBase = myWriteStackBase;
      myWriteStackBase = myWriteActionsStack.size();
      try (AccessToken ignored = myLock.writeSuspend()) {
        runModalProgress(project, title, () -> {
          try (AccessToken ignored1 = myLock.grantReadPrivilege()) {
            runnable.run();
          }
        });
      } finally {
        myWriteStackBase = prevBase;
      }
    });
  }

  private static void runModalProgress(@Nullable Project project, @NotNull String title, @NotNull Runnable runnable) {
    ProgressManager.getInstance().run(new Task.Modal(project, title, false) {
      @Override
      public void run(@NotNull ProgressIndicator indicator) {
        runnable.run();
      }
    });
  }

  public void editorPaintStart() {
    myInEditorPaintCounter++;
  }

  public void editorPaintFinish() {
    myInEditorPaintCounter--;
    LOG.assertTrue(myInEditorPaintCounter >= 0);
  }

  @Override
  public void addApplicationListener(@NotNull ApplicationListener l) {
    myDispatcher.addListener(l);
  }

  @Override
  public void addApplicationListener(@NotNull ApplicationListener l, @NotNull Disposable parent) {
    myDispatcher.addListener(l, parent);
  }

  @Override
  public void removeApplicationListener(@NotNull ApplicationListener l) {
    myDispatcher.removeListener(l);
  }

  private void fireApplicationExiting() {
    myDispatcher.getMulticaster().applicationExiting();
  }

  private void fireBeforeWriteActionStart(@NotNull Class action) {
    myDispatcher.getMulticaster().beforeWriteActionStart(action);
  }

  private void fireWriteActionStarted(@NotNull Class action) {
    myDispatcher.getMulticaster().writeActionStarted(action);
  }

  private void fireWriteActionFinished(@NotNull Class action) {
    myDispatcher.getMulticaster().writeActionFinished(action);
  }

  private void fireAfterWriteActionFinished(@NotNull Class action) {
    myDispatcher.getMulticaster().afterWriteActionFinished(action);
  }

  @Override
  public void saveSettings() {
    saveSettings(false);
  }

  @Override
  public void saveSettings(boolean isForce) {
    if (!mySaveAllowed || !mySaveSettingsIsInProgress.compareAndSet(false, true)) {
      return;
    }

    HeavyProcessLatch.INSTANCE.prioritizeUiActivity();
    try {
      StoreUtil.save(ServiceKt.getStateStore(this), null, isForce);
    }
    finally {
      mySaveSettingsIsInProgress.set(false);
    }
  }

  @Override
  public void saveAll() {
    saveAll(false);
  }

  @Override
  public void saveAll(boolean isForce) {
    if (mySaveAllowed) {
      StoreUtil.saveDocumentsAndProjectsAndApp(isForce);
    }
  }

  @Override
  public void setSaveAllowed(boolean value) {
    mySaveAllowed = value;
  }

  @Override
  public boolean isSaveAllowed() {
    return mySaveAllowed;
  }

  @NotNull
  @Override
  public <T> T[] getExtensions(@NotNull final ExtensionPointName<T> extensionPointName) {
    return Extensions.getRootArea().getExtensionPoint(extensionPointName).getExtensions();
  }

  @Override
  public boolean isDisposeInProgress() {
    return myDisposeInProgress || ShutDownTracker.isShutdownHookRunning();
  }

  @Override
  public boolean isRestartCapable() {
    return Restarter.isSupported();
  }

  @Override
  protected boolean logSlowComponents() {
    return super.logSlowComponents() || ApplicationInfoImpl.getShadowInstance().isEAP();
  }

  @TestOnly
  public void setDisposeInProgress(boolean disposeInProgress) {
    myDisposeInProgress = disposeInProgress;
  }

  @Override
  public String toString() {
    return "Application" +
           (isDisposed() ? " (Disposed)" : "") +
           (isUnitTestMode() ? " (Unit test)" : "") +
           (isInternal() ? " (Internal)" : "") +
           (isHeadlessEnvironment() ? " (Headless)" : "") +
           (isCommandLine() ? " (Command line)" : "");
  }

  @TestOnly
  void disableEventsUntil(@NotNull Disposable disposable) {
    final List<ApplicationListener> listeners = new ArrayList<>(myDispatcher.getListeners());
    myDispatcher.getListeners().removeAll(listeners);
    Disposer.register(disposable, () -> myDispatcher.getListeners().addAll(listeners));
  }
}<|MERGE_RESOLUTION|>--- conflicted
+++ resolved
@@ -346,19 +346,6 @@
     });
   }
 
-<<<<<<< HEAD
-  /**
-   * Can be called from inside {@link #executeSuspendingWriteAction}.
-   * The returned access token allows to start read action on another thread.
-   */
-  @ApiStatus.Experimental
-  public Supplier<AccessToken> transferReadPrivilege() {
-    ReadMostlyRWLock.SuspensionId suspensionId = myLock.currentReadPrivilege();
-    return () -> myLock.applyReadPrivilege(suspensionId);
-  }
-
-=======
->>>>>>> b080aed6
   @Override
   public boolean isDispatchThread() {
     return myLock.isWriteThread();
