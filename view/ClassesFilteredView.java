package org.jetbrains.debugger.memory.view;

import com.intellij.debugger.DebuggerManager;
import com.intellij.debugger.engine.DebugProcessImpl;
import com.intellij.debugger.engine.SuspendContextImpl;
import com.intellij.debugger.engine.events.DebuggerCommandImpl;
import com.intellij.debugger.impl.DebuggerManagerImpl;
import com.intellij.openapi.Disposable;
import com.intellij.openapi.actionSystem.ActionGroup;
import com.intellij.openapi.actionSystem.ActionManager;
import com.intellij.openapi.actionSystem.ActionPopupMenu;
import com.intellij.openapi.diagnostic.Logger;
import com.intellij.openapi.project.Project;
import com.intellij.openapi.util.Disposer;
import com.intellij.ui.*;
import com.intellij.util.SmartList;
import com.intellij.util.ui.components.BorderLayoutPanel;
import com.intellij.xdebugger.XDebugSession;
import com.intellij.xdebugger.XDebugSessionListener;
import com.sun.jdi.ObjectReference;
import com.sun.jdi.ReferenceType;
import com.sun.jdi.VirtualMachine;
import org.jetbrains.annotations.NotNull;
import org.jetbrains.annotations.Nullable;
import org.jetbrains.debugger.memory.component.InstancesTracker;
import org.jetbrains.debugger.memory.component.MemoryViewManager;
import org.jetbrains.debugger.memory.component.MemoryViewManagerState;
import org.jetbrains.debugger.memory.event.InstancesTrackerListener;
import org.jetbrains.debugger.memory.event.MemoryViewManagerListener;
import org.jetbrains.debugger.memory.tracking.*;
import org.jetbrains.debugger.memory.utils.AndroidUtil;
import org.jetbrains.debugger.memory.utils.KeyboardUtils;
import org.jetbrains.debugger.memory.utils.LowestPriorityCommand;
import org.jetbrains.debugger.memory.utils.SingleAlarmWithMutableDelay;

import javax.swing.*;
import javax.swing.event.DocumentEvent;
import java.awt.*;
import java.awt.event.KeyAdapter;
import java.awt.event.KeyEvent;
import java.awt.event.MouseEvent;
import java.util.Arrays;
import java.util.List;
import java.util.Map;
import java.util.concurrent.ConcurrentHashMap;
import java.util.concurrent.TimeUnit;
import java.util.stream.IntStream;

public class ClassesFilteredView extends BorderLayoutPanel implements Disposable {
  private static final Logger LOG = Logger.getInstance(ClassesFilteredView.class);
  private final static double DELAY_BEFORE_INSTANCES_QUERY_COEFFICIENT = 0.5;
  private final static int DEFAULT_BATCH_SIZE = Integer.MAX_VALUE;
  private static final String EMPTY_TABLE_CONTENT_WHEN_RUNNED = "The application is running";
  private static final String EMPTY_TABLE_CONTENT_WHEN_SUSPENDED = "Nothing to show";


  private final Project myProject;
  private final XDebugSession myDebugSession;
  private final DebugProcessImpl myDebugProcess;
  private final SingleAlarmWithMutableDelay mySingleAlarm;

  private final SearchTextField myFilterTextField = new FilterTextField();
  private final ClassesTable myTable;
  private final InstancesTracker myInstancesTracker;
  private final Map<ReferenceType, InstanceTrackingStrategy> myTrackedClasses = new ConcurrentHashMap<>();
  private final Map<ReferenceType, ConstructorInstancesTracker> myConstructorTrackedClasses = new ConcurrentHashMap<>();

  private volatile SuspendContextImpl myLastSuspendContext;
  private volatile boolean myNeedReloadClasses = false;

  public ClassesFilteredView(@NotNull XDebugSession debugSession) {
    super();

    myProject = debugSession.getProject();
    myDebugSession = debugSession;
    myDebugProcess = (DebugProcessImpl) DebuggerManager.getInstance(myProject)
        .getDebugProcess(myDebugSession.getDebugProcess().getProcessHandler());
    myInstancesTracker = InstancesTracker.getInstance(myProject);
    InstancesTrackerListener instancesTrackerListener = new InstancesTrackerListener() {
      @Override
      public void classChanged(@NotNull String name, @NotNull TrackingType type) {
        ReferenceType ref = myTable.getClassByName(name);
        if (ref != null) {
          myDebugProcess.getManagerThread()
              .schedule(new LowestPriorityCommand(getSuspendContext()) {
                @Override
                public void contextAction(@NotNull SuspendContextImpl suspendContext) throws Exception {
                  trackClass(ref, type, suspendContext);
                }
              });
        }
      }

      @Override
      public void classRemoved(@NotNull String name) {
        myTrackedClasses.keySet().removeIf(referenceType -> name.equals(referenceType.name()));
        myTable.getRowSorter().allRowsChanged();
      }
    };

    myDebugProcess.getManagerThread().schedule(new DebuggerCommandImpl() {
      @Override
      public Priority getPriority() {
        return Priority.LOWEST;
      }

      @Override
      protected void action() throws Exception {
        for(Map.Entry<String, TrackingType> entry : myInstancesTracker.getTrackedClasses().entrySet()) {
          TrackingType type = entry.getValue();
          String className = entry.getKey();
          List<ReferenceType> classes = myDebugProcess.getVirtualMachineProxy().classesByName(className);
          if (classes.isEmpty()) {
            new ClassPreparedListener(className, myDebugSession) {
              @Override
              public void onClassPrepared(@NotNull ReferenceType referenceType) {
                trackClass(referenceType, type, getSuspendContext());
              }
            };
          } else {
            for(ReferenceType ref : classes) {
              trackClass(ref, type, getSuspendContext());
            }
          }
        }

        myInstancesTracker.addTrackerListener(instancesTrackerListener, ClassesFilteredView.this);
      }
    });

    MemoryViewManagerState memoryViewManagerState = MemoryViewManager.getInstance().getState();

    myTable = new ClassesTable(myDebugSession, memoryViewManagerState.isShowWithDiffOnly,
        memoryViewManagerState.isShowWithInstancesOnly, this);
    Disposer.register(this, myTable);

    myTable.addKeyListener(new KeyAdapter() {
      @Override
      public void keyReleased(KeyEvent e) {
        int keyCode = e.getKeyCode();
        if (KeyboardUtils.isEnterKey(keyCode)) {
          handleClassSelection(myTable.getSelectedClass());
        } else if (KeyboardUtils.isCharacter(keyCode) || KeyboardUtils.isBackSpace(keyCode)) {
          String text = myFilterTextField.getText();
          String newText = KeyboardUtils.isBackSpace(keyCode)
              ? text.substring(0, text.length() - 1)
              : text + e.getKeyChar();
          myFilterTextField.setText(newText);
          FocusManager.getCurrentManager().focusNextComponent(myFilterTextField);
        }
      }
    });

    myFilterTextField.addKeyboardListener(new KeyAdapter() {
      @Override
      public void keyPressed(KeyEvent e) {
        dispatch(e);
      }

      @Override
      public void keyReleased(KeyEvent e) {
        dispatch(e);
      }

      private void dispatch(KeyEvent e) {
        if (KeyboardUtils.isUpDownKey(e.getKeyCode()) || KeyboardUtils.isEnterKey(e.getKeyCode())) {
          myTable.dispatchEvent(e);
        }
      }
    });

    myFilterTextField.addDocumentListener(new DocumentAdapter() {
      @Override
      protected void textChanged(DocumentEvent e) {
        myTable.setFilterPattern(myFilterTextField.getText());
      }
    });

    new DoubleClickListener() {
      @Override
      protected boolean onDoubleClick(MouseEvent event) {
        handleClassSelection(myTable.getSelectedClass());
        return true;
      }
    }.installOn(myTable);

    final MemoryViewManagerListener memoryViewManagerListener = state -> {
      myTable.setFilteringByDiffNonZero(state.isShowWithDiffOnly);
      myTable.setFilteringByInstanceExists(state.isShowWithInstancesOnly);
    };

    MemoryViewManager.getInstance().addMemoryViewManagerListener(memoryViewManagerListener, this);

    myDebugSession.addSessionListener(new XDebugSessionListener() {
      @Override
      public void sessionResumed() {
<<<<<<< HEAD
        myConstructorTrackedClasses.values().forEach(ConstructorInstancesTracker::obsolete);
        SwingUtilities.invokeLater(myTable::hideContent);
=======
        SwingUtilities.invokeLater(() -> {
          myTable.getEmptyText().setText(EMPTY_TABLE_CONTENT_WHEN_RUNNED);
          myTable.hideContent();
        });
>>>>>>> 63bf235d
        mySingleAlarm.cancelAllRequests();
      }

      @Override
      public void sessionStopped() {
        debugSession.removeSessionListener(this);
      }

      @Override
      public void sessionPaused() {
        SwingUtilities.invokeLater(() -> myTable.getEmptyText().setText(EMPTY_TABLE_CONTENT_WHEN_SUSPENDED));
        if (myNeedReloadClasses) {
          myConstructorTrackedClasses.values().forEach(ConstructorInstancesTracker::commitTracked);
          updateClassesAndCounts();
        }
      }
    }, this);

    mySingleAlarm = new SingleAlarmWithMutableDelay(() -> {
      myLastSuspendContext = getSuspendContext();
      if (myLastSuspendContext != null) {
        SwingUtilities.invokeLater(() -> {
          myTable.setBusy(true);
          myDebugProcess.getManagerThread()
              .schedule(new MyUpdateClassesCommand(myLastSuspendContext));
        });
      }
    }, this);

    myTable.addMouseListener(new PopupHandler() {
      @Override
      public void invokePopup(Component comp, int x, int y) {
        ActionPopupMenu menu = createContextMenu();
        if (menu != null) {
          menu.getComponent().show(comp, x, y);
        }
      }
    });

    JScrollPane scroll = ScrollPaneFactory.createScrollPane(myTable, SideBorder.TOP);
    addToTop(myFilterTextField);
    addToCenter(scroll);
  }

  @Nullable
  TrackerForNewInstances getStrategy(@NotNull ReferenceType ref) {
    if (myTrackedClasses.containsKey(ref)) {
      return myTrackedClasses.get(ref);
    }

    return myConstructorTrackedClasses.getOrDefault(ref, null);
  }

  public void setNeedReloadClasses(boolean value) {
    if (myNeedReloadClasses != value) {
      myNeedReloadClasses = value;
      if (myNeedReloadClasses) {
        SuspendContextImpl suspendContext = getSuspendContext();
        if (suspendContext != null && !suspendContext.equals(myLastSuspendContext)) {
          updateClassesAndCounts();
        }
      }
    }
  }

  private void trackClass(@NotNull ReferenceType ref,
                          @NotNull TrackingType type,
                          @Nullable SuspendContextImpl suspendContext) {
    LOG.assertTrue(DebuggerManager.getInstance(myProject).isDebuggerManagerThread());
    if (type == TrackingType.CREATION) {
      ConstructorInstancesTracker old = myConstructorTrackedClasses.getOrDefault(ref, null);
      if (old != null) {
        Disposer.dispose(old);
      }

      ConstructorInstancesTracker tracker = new ConstructorInstancesTracker(ref, myDebugSession);
      Disposer.register(ClassesFilteredView.this, tracker);
      myConstructorTrackedClasses.put(ref, tracker);
    } else {
      List<ObjectReference> instances = ref.instances(0);
      myTrackedClasses.put(ref, InstanceTrackingStrategy.create(ref, suspendContext, type, instances));
    }
  }

  private void handleClassSelection(@Nullable ReferenceType ref) {
    if (ref != null && myDebugSession.isSuspended()) {
      new InstancesWindow(myDebugSession, ref::instances, ref.name()).show();
    }
  }

  private SuspendContextImpl getSuspendContext() {
    return DebuggerManagerImpl.getInstanceEx(myProject).getContext().getSuspendContext();
  }

  private void updateClassesAndCounts() {
    if (myDebugProcess.isAttached()) {
      mySingleAlarm.cancelAndRequest();
    }
  }

  private ActionPopupMenu createContextMenu() {
    ActionGroup group = (ActionGroup) ActionManager.getInstance().getAction("ClassesView.PopupActionGroup");
    return ActionManager.getInstance().createActionPopupMenu("ClassesView.PopupActionGroup", group);
  }

  boolean isTrackingActive(@NotNull ReferenceType ref) {
    TrackerForNewInstances strategy = myConstructorTrackedClasses.getOrDefault(ref, null);
    if (strategy != null) {
      return strategy.isReady();
    }

    strategy = myTrackedClasses.getOrDefault(ref, null);
    return strategy != null && strategy.isReady();

  }

  @Override
  public void dispose() {
  }

  private final class MyUpdateClassesCommand extends LowestPriorityCommand {

    MyUpdateClassesCommand(@Nullable SuspendContextImpl suspendContext) {
      super(suspendContext);
    }

    @Override
    public void contextAction(@NotNull SuspendContextImpl suspendContext) throws Exception {
      final List<ReferenceType> classes = myDebugProcess.getVirtualMachineProxy().allClasses();

      for (Map.Entry<ReferenceType, InstanceTrackingStrategy> entry : myTrackedClasses.entrySet()) {
        entry.getValue().update(suspendContext, entry.getKey().instances(0));
      }

      if (classes.isEmpty()) {
        return;
      }

      VirtualMachine vm = classes.get(0).virtualMachine();
      int batchSize = AndroidUtil.isAndroidVM(vm)
          ? AndroidUtil.ANDROID_COUNT_BY_CLASSES_BATCH_SIZE
          : DEFAULT_BATCH_SIZE;

      List<long[]> chunks = new SmartList<>();
      int size = classes.size();
      for (int begin = 0, end = Math.min(batchSize, size);
           begin != size && isContextValid();
           begin = end, end = Math.min(end + batchSize, size)) {
        List<ReferenceType> batch = classes.subList(begin, end);

        long start = System.nanoTime();
        long[] counts = vm.instanceCounts(batch);
        long delay = TimeUnit.NANOSECONDS.toMillis(System.nanoTime() - start);

        chunks.add(counts);

        mySingleAlarm.setDelay((int) (DELAY_BEFORE_INSTANCES_QUERY_COEFFICIENT * delay));
        LOG.info(String.format("Instances query time = %d ms. Count = %d", delay, batch.size()));
      }

      if(isContextValid()) {
        final long[] counts = chunks.size() == 1 ? chunks.get(0) : IntStream.range(0, chunks.size()).boxed()
            .flatMapToLong(integer -> Arrays.stream(chunks.get(integer)))
            .toArray();
        SwingUtilities.invokeLater(() -> myTable.setClassesAndUpdateCounts(classes, counts));
      }

      SwingUtilities.invokeLater(() -> myTable.setBusy(false));
    }

<<<<<<< HEAD
    private boolean contextIsValid() {
=======
    @Override
    public void commandCancelled() {
    }

    private boolean isContextValid() {
>>>>>>> 63bf235d
      return ClassesFilteredView.this.getSuspendContext() == getSuspendContext();
    }
  }

  private class FilterTextField extends SearchTextField {
    FilterTextField() {
      super(false);
    }

    @Override
    protected void showPopup() {
    }

    @Override
    protected boolean hasIconsOutsideOfTextField() {
      return false;
    }
  }
}<|MERGE_RESOLUTION|>--- conflicted
+++ resolved
@@ -194,15 +194,8 @@
     myDebugSession.addSessionListener(new XDebugSessionListener() {
       @Override
       public void sessionResumed() {
-<<<<<<< HEAD
         myConstructorTrackedClasses.values().forEach(ConstructorInstancesTracker::obsolete);
         SwingUtilities.invokeLater(myTable::hideContent);
-=======
-        SwingUtilities.invokeLater(() -> {
-          myTable.getEmptyText().setText(EMPTY_TABLE_CONTENT_WHEN_RUNNED);
-          myTable.hideContent();
-        });
->>>>>>> 63bf235d
         mySingleAlarm.cancelAllRequests();
       }
 
@@ -373,15 +366,7 @@
       SwingUtilities.invokeLater(() -> myTable.setBusy(false));
     }
 
-<<<<<<< HEAD
-    private boolean contextIsValid() {
-=======
-    @Override
-    public void commandCancelled() {
-    }
-
     private boolean isContextValid() {
->>>>>>> 63bf235d
       return ClassesFilteredView.this.getSuspendContext() == getSuspendContext();
     }
   }
